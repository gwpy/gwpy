engines:
  duplication:
    enabled: true
    config:
      languages:
      - python
  fixme:
    enabled: true
    config:
      strings:
      - FIXME
      - XXX
  pep8:
    enabled: true
  radon:
    enabled: true
ratings:
  paths:
  - "**.py"

exclude_paths:
<<<<<<< HEAD
- gwpy/tests/data/*
- docs/*
- examples/*
=======
  - "gwpy/tests/*"
  - "gwpy/tests/data/*"
  - "docs/*"
  - "examples/*"
>>>>>>> 3e11a054
<|MERGE_RESOLUTION|>--- conflicted
+++ resolved
@@ -19,13 +19,7 @@
   - "**.py"
 
 exclude_paths:
-<<<<<<< HEAD
+- gwpy/tests/*
 - gwpy/tests/data/*
 - docs/*
-- examples/*
-=======
-  - "gwpy/tests/*"
-  - "gwpy/tests/data/*"
-  - "docs/*"
-  - "examples/*"
->>>>>>> 3e11a054
+- examples/*