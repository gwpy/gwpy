#!/usr/bin/env python
# -*- coding: utf-8 -*-

# Copyright (C) Joseph Areeda (2015)
#
# This file is part of GWpy.
#
# GWpy is free software: you can redistribute it and/or modify
# it under the terms of the GNU General Public License as published by
# the Free Software Foundation, either version 3 of the License, or
# (at your option) any later version.
#
# GWpy is distributed in the hope that it will be useful,
# but WITHOUT ANY WARRANTY; without even the implied warranty of
# MERCHANTABILITY or FITNESS FOR A PARTICULAR PURPOSE.  See the
# GNU General Public License for more details.
#
# You should have received a copy of the GNU General Public License
# along with GWpy.  If not, see <http://www.gnu.org/licenses/>.
#

"""Base class for cli plot products, common code for arguments, data transfer,
plot annotation:

Abstract methods (must be overridden by actual products):
    get_action()     - return the string used as "action" in command line
    init_cli(parser) - set up the argument list for this product

Implemented methods (used by multiple products):
    arg_chan(parser) - add definition of a list TimeSeries objects
    arg_freq(parser) - add parameters for fft based plots
    arg_time(parser) - add parameters for time based plots
    arg_plot(parser) - add plot annotations (labels, legends..)
"""

import abc
import sys
import re

from argparse import ArgumentError

from gwpy.timeseries import TimeSeries


class CliProduct(object):
    """Base class for all cli plot products"""

    __metaclass__ = abc.ABCMeta

    def __init__(self):
        self.min_timeseries = 1     # datasets needed for this product
        self.xaxis_type = 'uk'      # scaling hints, set by individual actions
        self.xaxis_is_freq = False  # x is going to be frequency or time
        self.yaxis_type = 'uk'      # x and y axis types must be set
        self.iaxis_type = None      # intensity axis (colors) may be missing
        self.chan_list = []         # list of channel names
        self.start_list = []        # list of start times as GPS seconds
        self.dur = 0                # one duration in secs for all start times
        self.timeseries = []        # time series objects after transfer
        self.time_groups = []       # lists of indexes into time series,
        self.minMax = []
        self.verbose = 1
        self.secpfft = 1
        self.overlap = 0.5
        # describe the actual plotted limits
        self.result = 0          # spectrum, or coherence what is plotted
        self.fmin = 0
        self.fmax = 1
        self.ymin = 0
        self.ymax = 0
        self.xmin = 0
        self.xmax = 0
        self.imin = 0
        self.imax = 0
        # image geometry
        self.width = 0
        self.height = 0
        self.xinch = 12
        self.yinch = 7.68
        self.dpi = 100

        self.is_freq_plot = False
        self.is_time_plot = False
        self.n_datasets = 0
        self.filter = ''        # string for annotation if we filtered data
        self.plot = 0           # plot object
        self.ax = 0             # current axis object from plot

# ------Abstract metods------------
    @abc.abstractmethod
    def get_action(self):
        """Return the string used as "action" on command line."""
        return

    @abc.abstractmethod
    def init_cli(self, parser):
        """Set up the argument list for this product"""
        return

    @abc.abstractmethod
    def gen_plot(self, args):
        """Generate the plot from time series and arguments"""
        return

    @abc.abstractmethod
    def get_ylabel(self, args):
        """Text for y-axis label"""
        return

    @abc.abstractmethod
    def get_title(self):
        """Start of default super title, first channel is appended to it"""
        return

# --------Defaults for overridable methods if product differs from default
    def get_min_datasets(self):
        """Override if plot requires more than 1 dataset.
        eg: coherence requires 2"""
        return 1

    def get_max_datasets(self):
        """Override if plot has a maximum number of datasets.
        eg: spectrogram only handles 1"""
        return 16  # arbitrary max

    def is_image(self):
        """Override if plot is image type, eg: spectrogram"""
        return False

    def freq_is_y(self):
        """Override if frequency is on y-axis like spectrogram"""
        return False

    def get_xlabel(self):
        """Override if you have a better label.
        default is to usw gwpy's default label"""
        return ''

    def get_color_label(self):
        """All products with a color bar should override this"""
        return 'action does not label color bar (it should)'

    def get_sup_title(self):
        """Override if default lacks critical info"""
        return self.get_title() + self.timeseries[0].channel.name

# ------Helper functions
    def log(self, level, msg):
        """print log message if verbosity is set high enough"""
        if self.verbose >= level:
            print msg
        return


# ------Argparse methods

    def arg_chan(self, parser):
        """Allow user to specify list of channel names,
        list of start gps times and single duration"""
        parser.add_argument('--start', nargs='+',
                            help='Starting GPS times(required)')
        parser.add_argument('--duration', default=10,
                            help='Duration (seconds) [10]')
        parser.add_argument('-c', '--framecache',
                            help='use .gwf files in cache not NDS2,' +
                                 ' default use NDS2')
        parser.add_argument('--highpass',
                            help='frequency for high pass filter,' +
                                 ' default no filter')
        parser.add_argument('--lowpass',
                            help='frequency for low pass filter,' +
                                 ' default no filter')
        parser.add_argument('--fshift',
                            help='frequency to shift spectrum,' + 
                                 ' default no shift')
<<<<<<< HEAD
=======
        parser.add_argument('-w','--whiten',action='store_true',
                            help='whiten data using the inverse ASD,' +
                                 ' default no whitening')
        parser.add_argument('--secpfftw', default='1.0',
                            help='length of fft in seconds ' +
                                 'for each whitening calculation, ' +
                                 'default = 1.0')
        parser.add_argument('--overlapw', default='0.5',
                            help='Overlap as fraction [0-1) for ' +
                                  'the whitening ffts, default=0.5')
>>>>>>> 735cd476
        return

    def arg_chan1(self, parser):
        # list of channel names when only 1 is required
        parser.add_argument('--chan', nargs='+', action='append',
                            required=True, help='One or more channel names.')
        self.arg_chan(parser)
        return

    def arg_chan2(self, parser):
        """list of channel names when at least 2 are required"""
        parser.add_argument('--chan', nargs='+', action='append',
                            required=True,
                            help='Two or more channels or times, first' +
                                 ' one is compared to all the others')
        parser.add_argument('--ref',
                            help='Reference channel against which ' +
                                 'others will be compared')

        self.arg_chan(parser)

        return

    def arg_time(self, parser):
        """Parameters for timeseries based plots, with TimeSeries defaults"""
        self.is_time_plot = True
        parser.add_argument('-w','--whiten',action='store_true',
                            help='whiten data using the inverse ASD,' +
                                 ' default no whitening')
        parser.add_argument('--secpfft', default='1.0',
                            help='length of fft in seconds ' +
                                 'for each calculation, default = 1.0')
        parser.add_argument('--overlap', default='0.5',
                            help='Overlap as fraction [0-1), default=0.5')
        return

    def arg_freq(self, parser):
        """Parameters for FFT based plots, with Spectral defaults"""
        self.is_freq_plot = True
        parser.add_argument('--secpfft', default='1.0',
                            help='length of fft in seconds ' +
                                 'for each calculation, default = 1.0')
        parser.add_argument('--overlap', default='0.5',
                            help='Overlap as fraction [0-1), default=0.5')
        return

    def arg_freq2(self, parser):
        """Parameters for FFT based plots, with Coherencegram defaults"""
        self.is_freq_plot = True
        parser.add_argument('--secpfft', default='0.5',
                            help='length of fft in seconds ' +
                                 'for each calculation, default=0.5')
        parser.add_argument('--overlap', default='0.9',
                            help='Overlap as fraction [0-1), default=0.9')
        return

    def arg_audio(self,parser):
        """Arguments that are audio specific"""
        parser.add_argument('--out',
                            help='output filename, type=ext (png, pdf, ' +
                                 'jpg), default=gwpy.wav')
        parser.add_argument('--samp_rate', default = 4096,
                            help='sample rate of the audio file, ' + 
                                 'default=4096 Hz')
        parser.add_argument('--amp', default = .1,
                            help='amplitude of output file, ' +
                                 'default=.1')
        return 

    def arg_plot(self, parser):
        """Add arguments common to all plots"""
        parser.add_argument('-g', '--geometry', default='1200x600',
                            help='size of resulting image WxH, ' +
                                 'default: %(default)s')
        parser.add_argument('--interactive', action='store_true',
                            help='when running from ipython ' +
                                 'allows experimentation')
        parser.add_argument('--title', action='append',
                            help='One or more title lines')
        parser.add_argument('--suptitle',
                            help='1st title line (larger than the others)')
        parser.add_argument('--xlabel', help='x axis text')
        parser.add_argument('--ylabel', help='y axis text')
        parser.add_argument('--out',
                            help='output filename, type=ext (png, pdf, ' +
                                 'jpg), default=gwpy.png')
        # legends match input files in position are displayed if specified.
        parser.add_argument('--legend', nargs='*', action='append',
                            help='strings to match data files')
        parser.add_argument('--nolegend', action='store_true',
                            help='do not display legend')
        parser.add_argument('--nogrid', action='store_true',
                            help='do not display grid lines')

        return

    def arg_ax_x(self, parser):
        """X-axis is called X. Do not call this
        one call arg_ax_linx or arg_ax_logx"""
        parser.add_argument('--xmin', help='min value for X-axis')
        parser.add_argument('--xmax', help='max value for X-axis')
        return

    def arg_ax_linx(self, parser):
        """X-axis is called X and defaults to linear"""
        self.xaxis_type = 'linx'
        parser.add_argument('--logx', action='store_true',
                            help='make X-axis logarithmic, default=linear')
        parser.add_argument('--epoch',
                            help='center X axis on this GPS time. ' +
                                 'Incompatible with logx')
        self.arg_ax_x(parser)
        return

    def arg_ax_logx(self, parser):
        """X-axis is called X and defaults to logarithmic"""
        self.xaxis_type = 'logx'
        parser.add_argument('--nologx', action='store_true',
                            help='make X-axis linear, default=logarithmic')
        self.arg_ax_x(parser)
        return

    def arg_ax_lf(self, parser):
        """One of this  axis is frequency and logarthmic"""
        parser.add_argument('--nologf', action='store_true',
                            help='make frequency axis linear, ' +
                                 'default=logarithmic')
        parser.add_argument('--fmin', help='min value for frequency axis')
        parser.add_argument('--fmax', help='max value for frequency axis')
        return

    def arg_ax_int(self, parser):
        """Images have an intensity axis"""
        parser.add_argument('--imin',
                            help='min pixel value in resulting image')
        parser.add_argument('--imax',
                            help='max pixek value in resulting image')
        return

    def arg_ax_intlin(self, parser):
        """Intensity (colors) default to linear"""
        self.iaxis = 'lini'
        parser.add_argument('--logcolors', action='store_true',
                            help='set intensity scale of image ' +
                                 'to logarithmic, default=linear')
        self.arg_ax_int(parser)
        return

    def arg_ax_intlog(self, parser):
        """Intensity (colors) default to log"""
        self.iaxis = "logi"
        parser.add_argument('--lincolors', action='store_true',
                            help='set intensity scale of image to linear, '
                                 'default=logarithmic')
        self.arg_ax_int(parser)
        return

    def arg_ax_xlf(self, parser):
        """X-axis is called F and defaults to log"""
        self.xaxis_type = 'logf'
        self.arg_ax_lf(parser)
        return

    def arg_ax_ylf(self, parser):
        """Y-axis is called Frequency and defaults to log"""
        self.yaxis_type = 'logf'
        self.arg_ax_lf(parser)
        return

    def arg_ax_y(self, parser):
        """Y-axis limits.  Do not call this one
        use arg_ax_liny or arg_ax_logy"""
        parser.add_argument('--ymin', help='fix min value for yaxis' +
                                           ' defaults to min of data')
        parser.add_argument('--ymax', help='max value for y-axis ' +
                                           'default to max of data')
        return

    def arg_ax_liny(self, parser):
        """Y-axis is called Y and defaults to linear"""
        self.yaxis_type = 'liny'
        parser.add_argument('--logy', action='store_true',
                            help='make Y-axis logarithmic, default=linear')
        self.arg_ax_y(parser)
        return

    def arg_ax_logy(self, parser):
        """Y-axis is called Y and defaults to log"""
        self.yaxis_type = 'logy'
        parser.add_argument('--nology', action='store_true',
                            help='make Y-axis linear, default=logarthmic')
        self.arg_ax_y(parser)
        return

    def arg_imag(self, parser):
        """Add arguments for image based plots like spectrograms"""
        parser.add_argument('--nopct', action='store_true',
                            help='up and lo are pixel values, ' +
                                 'default=percentile if not normalized')
        parser.add_argument('--nocolorbar', action='store_true',
                            help='hide the color bar')
        parser.add_argument('--norm', action='store_true',
                            help='Display the ratio of each fequency ' +
                                 'bin to the mean of that frequency')
        return

# -------Data transfer methods

    def getTimeSeries(self, arg_list):
        """Verify and interpret arguments to get all
        TimeSeries objects defined"""

        # retrieve channel data from NDS as a TimeSeries
        for chans in arg_list.chan:
            for chan in chans:
                if chan not in self.chan_list:
                    self.chan_list.append(chan)

        if len(self.chan_list) < self.min_timeseries:
            raise ArgumentError(
                'A minimum of %d channels must be specified for this product'
                % self.min_timeseries)

        if len(arg_list.start) > 0:
            self.start_list = list(set(map(int, arg_list.start)))
        else:
            raise ArgumentError('No start times specified')

        # Verify the number of datasets specified is valid for this plot
        self.n_datasets = len(self.chan_list) * len(self.start_list)
        if self.n_datasets < self.get_min_datasets():
            raise ArgumentError(
                '%d datasets are required for this plot but only %d are '
                'supplied' % (self.get_min_datasets(), self.n_datasets))

        if self.n_datasets > self.get_max_datasets():
            raise ArgumentError(
                'A maximum of %d datasets allowed for this plot but %d '
                'specified' % (self.get_max_datasets(), self.n_datasets))

        if arg_list.duration:
            self.dur = int(arg_list.duration)
        else:
            self.dur = 10

        verb = self.verbose > 1

        # determine how we're supposed get our data
        source = 'NDS2'
        frame_cache = False

        if arg_list.framecache:
            source = 'frames'
            frame_cache = arg_list.framecache

        # set up filter parameters for all channels
        highpass = 0
        if arg_list.highpass:
            highpass = float(arg_list.highpass)

        lowpass = 0
        if arg_list.lowpass:
            lowpass = float(arg_list.lowpass)

        fshift = 0
        if arg_list.fshift:
            fshift = float(arg_list.fshift)
            self.filter += "fshift(%.1f) " % fshift
<<<<<<< HEAD
        if self.is_time_plot:
            if arg_list.whiten:
                sec_fft = float(arg_list.secpfft)
                sec_overlap = sec_fft * float(arg_list.overlap)
                self.filter += "whitening "   
=======

        if arg_list.whiten:
            sec_fft = float(arg_list.secpfftw)
            sec_overlap = sec_fft * float(arg_list.overlapw)
            self.filter += "whitening "   
>>>>>>> 735cd476

        # Get the data from NDS or Frames
        # time_groups is a list of timeseries index grouped by
        # start time for coherence like plots
        self.time_groups = []
        for start in self.start_list:
            time_group = []
            for chan in self.chan_list:
                if verb:
                    print 'Fetching %s %d, %d using %s' % \
                          (chan, start, self.dur, source)
                if frame_cache:
                    data = TimeSeries.read(frame_cache, chan, start=start,
                                           end=start+self.dur)
                else:
                    data = TimeSeries.fetch(chan, start, start+self.dur,
                                            verbose=verb)

                if self.is_time_plot:
                    if arg_list.whiten:
                        data = data.whiten(sec_fft,sec_overlap)

                if highpass > 0 and lowpass == 0:
                    data = data.highpass(highpass)
                    self.filter += "high pass (%.1f) " % highpass
                elif lowpass > 0 and highpass == 0:
                    data = data.lowpass(lowpass)
                    self.filter += "low pass (%.1f) " % lowpass
                elif lowpass > 0 and highpass > 0:
                    data = data.bandpass(highpass, lowpass)
                    self.filter = "band pass (%.1f-%.1f)" % (highpass, lowpass)

<<<<<<< HEAD
=======
                if arg_list.whiten:
                    data = data.whiten(sec_fft,sec_overlap)
>>>>>>> 735cd476
                if fshift != 0:
                    data = data.fshift(fshift)

                self.timeseries.append(data)
                time_group.append(len(self.timeseries)-1)
            self.time_groups.append(time_group)

        # report what we have if they asked for it
        self.log(3, ('Channels: %s' % self.chan_list))
        self.log(3, ('Start times: %s, duration' % self.start_list, self.dur))
        self.log(3, ('Number of time series: %d' % len(self.timeseries)))

        if len(self.timeseries) != self.n_datasets:
            self.log(0, ('%d datasets requested but only %d transfered' %
                         (self.n_datasets, len(self.timeseries))))
            if len(self.timeseries) > self.get_min_datasets():
                self.log(0, 'Proceeding with the data that was transferred.')
            else:
                self.log(0, 'Not enough data for requested plot.')
                sys.exit(2)
        return

# ---- Plotting methods

    def show_plot_info(self):
        self.log(3, ('X-scale: %s, Y-scale: %s' % (self.plot.get_xscale(),
                                                   self.plot.get_yscale())))
        self.log(3, ('X-limits %s, Y-limits %s' % (self.plot.xlim,
                                                   self.plot.ylim)))

    def config_plot(self, arg_list):
        """Configure global plot parameters"""
        from matplotlib import rcParams

        # set rcParams
        rcParams.update({
            'figure.dpi': 100.,
            'font.family': 'sans-serif',
            'font.size': 16.,
            'font.weight': 'book',
            'legend.loc': 'best',
            'lines.linewidth': 1.5,
            'text.usetex': 'true',
            'agg.path.chunksize': 10000,
        })

        # determine image dimensions (geometry)
        self.width = 1600
        self.height = 900
        if arg_list.geometry:
            try:
                self.width, self.height = map(float,
                                              arg_list.geometry.split('x', 1))
                self.height = max(self.height, 500)
            except (TypeError, ValueError) as e:
                e.args = ('Cannot parse --geometry as WxH, e.g. 1200x600',)
                raise

        self.dpi = rcParams['figure.dpi']
        self.xinch = self.width / self.dpi
        self.yinch = self.height / self.dpi
        rcParams['figure.figsize'] = (self.xinch, self.yinch)
        return

    def setup_xaxis(self, arg_list):
        """Handle scale and limits of X-axis by type"""

        xmin = 0        # these will be set by x min, max or f min, max
        xmax = 1
        scale = 'linear'
        if self.xaxis_type == 'linx' or self.xaxis_type == 'logx':
            # handle time on X-axis
            xmin = self.xmin
            xmax = self.xmax
            if arg_list.xmin:
                al_xmin = float(arg_list.xmin)
                if self.xaxis_is_freq:
                    xmin = al_xmin      # frequency specified
                elif al_xmin <= 1e8:
                    xmin = self.xmin + al_xmin     # time specified as
                    # seconds relative to start GPS
                else:
                    xmin = al_xmin      # time specified as absolute GPS
            if arg_list.xmax:
                al_xmax = float(arg_list.xmax)
                if self.xaxis_is_freq:
                    xmax = al_xmax
                elif al_xmax <= 9e8:
                    xmax = self.xmin + al_xmax
                else:
                    xmax = al_xmax

            if self.xaxis_type == 'linx':
                epoch = None
                if arg_list.epoch:
                    epoch = float(arg_list.epoch)
                    self.log(3, ('Epoch set to %.2f' % epoch))

                scale = False
                self.ax.set_xscale('auto-gps')

                if epoch is not None:
                    # note zero is also false
                    if epoch > 0 and epoch < 1e8:
                        epoch += self.xmin       # specified as seconds
                        self.ax.set_epoch(epoch)
                    elif epoch == 0:
                        self.ax.set_xscale('gps')
                        self.ax.set_epoch(0)
                if arg_list.logx:
                    scale = 'log'
                elif not (self.get_xlabel() or arg_list.xlabel):
                    # duplicate default label except use parens not brackets
                    xscale = self.ax.xaxis._scale
                    if self.ax.get_xscale() == 'auto-gps':
                        epoch = xscale.get_epoch()
                        if epoch is None:
                            arg_list.xlabel = 'GPS Time'
                if self.ax.get_xscale() == 'gps':
                    for l in self.ax.xaxis.get_ticklabels():
                        l.set_rotation(25)
                        l.set_ha('right')
            elif self.xaxis_type == 'logx':
                if arg_list.nologx:
                    scale = 'linear'
                else:
                    scale = 'log'
        elif self.xaxis_type == 'logf':
            # Handle frequency on the X-axis
            xmin = self.fmin
            xmax = self.fmax

            scale = 'log'
            if arg_list.nologf:
                scale = 'linear'
            if arg_list.fmin:
                xmin = float(arg_list.fmin)
            if arg_list.fmax:
                xmax = float(arg_list.fmax)
        else:
            raise AssertionError('X-axis type [%s] is unknown' %
                                 self.xaxis_type)

        if scale:
            self.ax.set_xscale(scale)
        self.ax.set_xlim(xmin, xmax)
        self.log(3, ('X-axis limits are [ %f, %f], scale: %s' %
                     (xmin, xmax, scale)))
        return

    def setup_yaxis(self, arg_list):
        "Set scale and limits of y-axis by type"
        ymin = self.ymin
        ymax = self.ymax
        scale = 'linear'

        if self.yaxis_type == 'logf':
            # Handle frequency on the Y-axis
            ymin = self.fmin
            ymax = self.fmax
            scale = 'log'
            if arg_list.nologf:
                scale = 'linear'
            if arg_list.fmin:
                ymin = float(arg_list.fmin)
            if arg_list.fmax:
                ymax = float(arg_list.fmax)
        elif self.yaxis_type == 'liny' or self.yaxis_type == 'logy':
            # Handle everything but frequency on Y-axis
            if self.yaxis_type == 'liny':
                scale = 'linear'
                if arg_list.logy:
                    scale = 'log'
            elif self.yaxis_type == 'logy':
                scale = 'log'
                if arg_list.nology:
                    scale = 'linear'
            if arg_list.ymin:
                ymin = float(arg_list.ymin)
            if arg_list.ymax:
                ymax = float(arg_list.ymax)
        else:
            raise AssertionError('Y-axis type is unknown')

        # modify axis
        self.ax.set_yscale(scale)
        self.ax.set_ylim(ymin, ymax)
        self.log(3, ('Y-axis limits are [ %f, %f], scale: %s' %
                     (ymin, ymax, scale)))
        return

    def setup_iaxis(self, arg_list):
        """ set the limits and scale of the colorbar (intensity axis)
        :param arg_list: global arguments
        :return: none
        """

        if self.iaxis_type not in [None, 'lin1', 'log1']:
            raise AssertionError('Unknown intensity axis scale')
        return

    def annotate_save_plot(self, arg_list):
        """After the derived class generated a plot
        object finish the process"""
        from astropy.time import Time
        from gwpy.plotter.tex import label_to_latex
        import matplotlib

        self.ax = self.plot.gca()
        # set up axes
        self.setup_xaxis(arg_list)
        self.setup_yaxis(arg_list)
        self.setup_iaxis(arg_list)

        if self.is_image():
            if arg_list.nocolorbar:
                self.plot.add_colorbar(visible=False)
            else:
                self.plot.add_colorbar(label=self.get_color_label())
        else:
            self.plot.add_colorbar(visible=False)

        # image plots don't have legends
        if not self.is_image():
            leg = self.ax.legend(prop={'size': 10})
            # if only one series is plotted hide legend
            if self.n_datasets == 1 and leg:
                try:
                    leg.remove()
                except NotImplementedError:
                    leg.set_visible(False)

        # add titles
        title = ''
        if arg_list.title:
            for t in arg_list.title:
                if len(title) > 0:
                    title += "\n"
                title += t
        # info on the processing
        start = self.start_list[0]
        startGPS = Time(start, format='gps', scale='utc')
        timeStr = "%s - %10d (%ds)" % (startGPS.iso, start, self.dur)

        # list the different sample rates available in all time series
        fs_set = set()

        for idx in range(0, len(self.timeseries)):
            fs = self.timeseries[idx].sample_rate
            fs_set.add(fs)

        fs_str = ''
        for fs in fs_set:
            if len(fs_str) > 0:
                fs_str += ', '
            fs_str += '(%s)' % fs

        if self.is_freq_plot:
            spec = r'%s, Fs=%s, secpfft=%.1f (bw=%.3f), overlap=%.2f' %  \
                    (timeStr, fs_str, self.secpfft, 1/self.secpfft,
                     self.overlap)
        else:
            xdur = self.xmax - self.xmin
            spec = r'Fs=%s, duration: %.1f' % (fs_str, xdur)
        spec += ", " + self.filter
        if len(title) > 0:
            title += "\n"
        title += spec

        title = label_to_latex(title)
        self.plot.set_title(title, fontsize=12)
        self.log(3, ('Title is: %s' % title))

        if arg_list.xlabel:
            xlabel = label_to_latex(arg_list.xlabel)
        else:
            xlabel = self.get_xlabel()
        if xlabel:
            self.plot.set_xlabel(xlabel)
            self.log(3, ('X-axis label is: %s' % xlabel))

        if arg_list.ylabel:
            ylabel = label_to_latex(arg_list.ylabel)
        else:
            ylabel = self.get_ylabel(arg_list)

        if ylabel:
            self.plot.set_ylabel(ylabel)
            self.log(3, ('Y-axis label is: %s' % ylabel))

        if not arg_list.nogrid:
            self.ax.grid(b=True, which='major', color='k', linestyle='solid')
            self.ax.grid(b=True, which='minor', color='0.06',
                         linestyle='dotted')

        # info on the channel
        if arg_list.suptitle:
            sup_title = arg_list.suptitle
        else:
            sup_title = self.get_sup_title()
        sup_title = label_to_latex(sup_title)
        self.plot.suptitle(sup_title, fontsize=18)

        self.log(3, ('Super title is: %s' % sup_title))
        self.show_plot_info()

        # change the label for GPS time so Josh is happy
        if self.ax.get_xscale() == 'auto-gps':
            xscale = self.ax.xaxis._scale
            epoch = xscale.get_epoch()
            unit = xscale.get_unit_name()
            utc = re.sub('\.0+', '',
                         Time(epoch, format='gps', scale='utc').iso)
            self.plot.set_xlabel('Time (%s) from %s (%s)' % (unit, utc, epoch))
            self.ax.xaxis._set_scale(unit, epoch=epoch)

        # if they specified an output file write it
        # save the figure. Note type depends on extension of
        # output filename (png, jpg, pdf)
        if arg_list.out:
            out_file = arg_list.out
        else:
            out_file = "./gwpy.png"

        self.log(3, ('xinch: %.2f, yinch: %.2f, dpi: %d' %
                     (self.xinch, self.yinch, self.dpi)))

        self.fig = matplotlib.pyplot.gcf()
        self.fig.set_size_inches(self.xinch, self.yinch)
        self.plot.savefig(out_file, edgecolor='white',
                          figsize=[self.xinch, self.yinch], dpi=self.dpi, bbox_inches='tight')
        self.log(3, ('wrote %s' % arg_list.out))

        return

# -----The one that does all the work
    def makePlot(self, args):
        """Make the plot, all actions are generally the same at this level"""


        if args.silent:
            self.verbose = 0
        else:
            self.verbose = args.verbose

        self.log(3, ('Verbosity level: %d' % self.verbose))

        if self.verbose > 2:
            print 'Arguments:'
            for key, value in args.__dict__.iteritems():
                print '%s = %s' % (key, value)

        self.getTimeSeries(args)

        self.config_plot(args)

        # this one is in the derived class
        self.gen_plot(args)

        self.annotate_save_plot(args)

        self.is_interactive = False
        if args.interactive:
            self.log(3, 'Interactive manipulation of '
                        'image should be available.')
            self.plot.show()
            self.is_interactive = True

    def makeAudio(self,args):
        """Make the audio file, with the correct outputs.
           Represses plot-specific functions.
        """
        if args.silent:
            self.verbose = 0
        else:
            self.verbose = args.verbose

        self.log(3, ('Verbosity level: %d' % self.verbose))

        if self.verbose > 2:
            print 'Arguments:'
            for key, value in args.__dict__.iteritems():
                print '%s = %s' % (key, value)

        self.getTimeSeries(args)
 
        self.gen_plot(args)<|MERGE_RESOLUTION|>--- conflicted
+++ resolved
@@ -173,19 +173,6 @@
         parser.add_argument('--fshift',
                             help='frequency to shift spectrum,' + 
                                  ' default no shift')
-<<<<<<< HEAD
-=======
-        parser.add_argument('-w','--whiten',action='store_true',
-                            help='whiten data using the inverse ASD,' +
-                                 ' default no whitening')
-        parser.add_argument('--secpfftw', default='1.0',
-                            help='length of fft in seconds ' +
-                                 'for each whitening calculation, ' +
-                                 'default = 1.0')
-        parser.add_argument('--overlapw', default='0.5',
-                            help='Overlap as fraction [0-1) for ' +
-                                  'the whitening ffts, default=0.5')
->>>>>>> 735cd476
         return
 
     def arg_chan1(self, parser):
@@ -454,19 +441,16 @@
         if arg_list.fshift:
             fshift = float(arg_list.fshift)
             self.filter += "fshift(%.1f) " % fshift
-<<<<<<< HEAD
         if self.is_time_plot:
             if arg_list.whiten:
                 sec_fft = float(arg_list.secpfft)
                 sec_overlap = sec_fft * float(arg_list.overlap)
                 self.filter += "whitening "   
-=======
 
         if arg_list.whiten:
             sec_fft = float(arg_list.secpfftw)
             sec_overlap = sec_fft * float(arg_list.overlapw)
             self.filter += "whitening "   
->>>>>>> 735cd476
 
         # Get the data from NDS or Frames
         # time_groups is a list of timeseries index grouped by
@@ -499,11 +483,6 @@
                     data = data.bandpass(highpass, lowpass)
                     self.filter = "band pass (%.1f-%.1f)" % (highpass, lowpass)
 
-<<<<<<< HEAD
-=======
-                if arg_list.whiten:
-                    data = data.whiten(sec_fft,sec_overlap)
->>>>>>> 735cd476
                 if fshift != 0:
                     data = data.fshift(fshift)
 
