--- conflicted
+++ resolved
@@ -33,7 +33,7 @@
     arg_plot(parser) - add plot annotations (labels, legends..)
 """
 
-import abc      # abstract base class
+import abc
 import sys
 import re
 
@@ -63,7 +63,7 @@
         self.secpfft = 1
         self.overlap = 0.5
         # describe the actual plotted limits
-        self.result = None          # spectrum, or coherence what is plotted
+        self.result = 0          # spectrum, or coherence what is plotted
         self.fmin = 0
         self.fmax = 1
         self.ymin = 0
@@ -120,7 +120,7 @@
     def get_max_datasets(self):
         """Override if plot has a maximum number of datasets.
         eg: spectrogram only handles 1"""
-        return 77  # arbitrary max
+        return 16  # arbitrary max
 
     def is_image(self):
         """Override if plot is image type, eg: spectrogram"""
@@ -389,9 +389,9 @@
                 'supplied' % (self.get_min_datasets(), self.n_datasets))
 
         if self.n_datasets > self.get_max_datasets():
-            msg = 'A maximum of %d datasets allowed for this plot but %d '
-            'specified.' % (self.get_max_datasets(), self.n_datasets)
-            raise ArgumentError(msg)
+            raise ArgumentError(
+                'A maximum of %d datasets allowed for this plot but %d '
+                'specified' % (self.get_max_datasets(), self.n_datasets))
 
         if arg_list.duration:
             self.dur = int(arg_list.duration)
@@ -475,20 +475,6 @@
         """Configure global plot parameters"""
         from matplotlib import rcParams
 
-<<<<<<< HEAD
-        # set rcParams
-        rcParams.update({
-            'figure.dpi': 100.,
-            'font.family': 'sans-serif',
-            'font.size': 16.,
-            'font.weight': 'book',
-            'lines.linewidth': 1.5,
-            'text.usetex': 'true',
-            'agg.path.chunksize': 10000,
-        })
-
-=======
->>>>>>> 7c61eb39
         # determine image dimensions (geometry)
         self.width = 1600
         self.height = 900
@@ -546,7 +532,7 @@
 
                 if epoch is not None:
                     # note zero is also false
-                    if 0 < epoch < 1999999999:
+                    if epoch > 0 and epoch < 1e8:
                         epoch += self.xmin       # specified as seconds
                         self.ax.set_epoch(epoch)
                     elif epoch == 0:
@@ -667,22 +653,13 @@
 
         # image plots don't have legends
         if not self.is_image():
-            leg = self.plot.gca().legend(prop={'size': 8})
+            leg = self.ax.legend(prop={'size': 10})
             # if only one series is plotted hide legend
             if self.n_datasets == 1 and leg:
                 try:
                     leg.remove()
                 except NotImplementedError:
                     leg.set_visible(False)
-            elif self.n_datasets <= 5 and leg:
-                self.plot.gca().legend(loc='best')
-            elif self.n_datasets > 5 and leg:
-                self.plot.subplots_adjust(right=0.75)
-                #self.plot.gca().legend(bbox_to_anchor=(1.0, 1.0))
-                self.plot.gca().legend(bbox_to_anchor=(1.5, 1), loc='right', borderaxespad=0.)
-                self.plot.gca().legend(prop={'size': 6})
-
-            self.plot.refresh()
 
         # add titles
         title = ''
