--- conflicted
+++ resolved
@@ -185,11 +185,9 @@
             print(msg)
         return
 
-<<<<<<< HEAD
-
-# ------Argparse methods.  These methods add parameters to the
-# parser in groups.  Individual products use these to maximize
-# consistency.
+    # ------Argparse methods.  These methods add parameters to the
+    # parser in groups.  Individual products use these to maximize
+    # consistency.
 
     def arg_qxform(self, parser):
         """Q transform is a bit different"""
@@ -226,9 +224,6 @@
         parser.add_argument('-n', '--nds2-server', metavar='HOSTNAME',
                             help='name of nds2 server to use, default is to '
                                  'try all of them')
-=======
-    # -- command-line parsing -------------------
->>>>>>> b183e1e5
 
     def arg_chan(self, parser):
         """Allow user to specify list of channel names,
@@ -238,16 +233,8 @@
                             help='Starting GPS times(required)')
         parser.add_argument('--duration', default=10,
                             help='Duration (seconds) [10]')
-<<<<<<< HEAD
         self.arg_datasoure(parser)
-=======
-        parser.add_argument('-c', '--framecache',
-                            help='use .gwf files in cache not NDS2, '
-                                 'default use NDS2')
-        parser.add_argument('-n', '--nds2-server', metavar='HOSTNAME',
-                            help='name of nds2 server to use, default is to '
-                                 'try all of them')
->>>>>>> b183e1e5
+
         parser.add_argument('--highpass',
                             help='frequency for high pass filter, '
                                  'default no filter')
@@ -368,16 +355,12 @@
                             help='min pixel value in resulting image')
         parser.add_argument('--imax',
                             help='max pixek value in resulting image')
-<<<<<<< HEAD
         parser.add_argument('--cmap', default='viridis',
                             help='Colormap. Options are:'
                             'viridis, jet, hot, copper, bone... '
                             'for more options see '
                             'https://matplotlib.org/examples/color/'
                             'colormaps_reference.html')
-        return
-=======
->>>>>>> b183e1e5
 
     def arg_ax_intlin(self, parser):
         """Intensity (colors) default to linear
@@ -583,15 +566,9 @@
         self.yinch = self.height / self.dpi
         rcParams['figure.figsize'] = (self.xinch, self.yinch)
 
-<<<<<<< HEAD
-    def setup_xaxis(self, args):
-        """Handle scale and limits of X-axis by type"""
-=======
     def setup_xaxis(self, arg_list):
         """Handle scale and limits of X-axis by type
         """
->>>>>>> b183e1e5
-
         xmin = 0        # these will be set by x min, max or f min, max
         xmax = 1
         scale = 'linear'
@@ -676,15 +653,9 @@
         if epoch:
             self.ax.set_epoch(epoch)
         self.ax.set_xlim(xmin, xmax)
-<<<<<<< HEAD
 
         self.log(2, 'X-min: %.3f, Epoch: %s, X-max: %.3f, Scale: %s' %
                  (xmin, epoch, xmax, scale))
-        return
-=======
-        self.log(3, ('X-axis limits are [ %f, %f], scale: %s' %
-                     (xmin, xmax, scale)))
->>>>>>> b183e1e5
 
     def setup_yaxis(self, arg_list):
         "Set scale and limits of y-axis by type"
@@ -847,16 +818,10 @@
 
         # change the label for GPS time so Josh is happy
         if self.ax.get_xscale() == 'auto-gps':
-<<<<<<< HEAD
-            epoch = self.ax.get_epoch()
-            unit = self.ax.xaxis._scale.get_unit_name()
-            utc = re.sub('\.0+', '',
-=======
             xscale = self.ax.xaxis._scale
             epoch = xscale.get_epoch()
             unit = xscale.get_unit_name()
             utc = re.sub(r'\.0+', '',
->>>>>>> b183e1e5
                          Time(epoch, format='gps', scale='utc').iso)
             # self.plot.set_xlabel('Time (%s) from %s (%s)' %
             #                       (unit, utc, epoch))
@@ -885,13 +850,10 @@
     # -- the one that does all the work ---------
 
     def makePlot(self, args):
-<<<<<<< HEAD
-        """Make the plot, all actions are generally the same at this level"""
+        """Make the plot, all actions are generally the same at this level
+        """
         tstart = time.time()
-=======
-        """Make the plot, all actions are generally the same at this level
-        """
->>>>>>> b183e1e5
+
         if args.silent:
             self.verbose = 0
         else:
