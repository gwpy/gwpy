#!/usr/bin/env python
# -*- coding: utf-8 -*-

# Copyright (C) Joseph Areeda (2015)
#
# This file is part of GWpy.
#
# GWpy is free software: you can redistribute it and/or modify
# it under the terms of the GNU General Public License as published by
# the Free Software Foundation, either version 3 of the License, or
# (at your option) any later version.
#
# GWpy is distributed in the hope that it will be useful,
# but WITHOUT ANY WARRANTY; without even the implied warranty of
# MERCHANTABILITY or FITNESS FOR A PARTICULAR PURPOSE.  See the
# GNU General Public License for more details.
#
# You should have received a copy of the GNU General Public License
# along with GWpy.  If not, see <http://www.gnu.org/licenses/>.
#

""" Spectrogram plots
"""
from .cliproduct import CliProduct


class Spectrogram(CliProduct):
    """Derived class to calculate Spectrograms"""

    def get_action(self):
        """Return the string used as "action" on command line."""
        return 'spectrogram'

    def init_cli(self, parser):
        """Set up the argument list for this product"""
        self.arg_chan1(parser)
        self.arg_freq(parser)
        self.arg_ax_linx(parser)
        self.arg_ax_ylf(parser)
        self.arg_ax_intlog(parser)
        self.arg_imag(parser)
        self.arg_plot(parser)
        return

    def get_ylabel(self, args):
        """Default text for y-axis label"""
        return 'Frequency (Hz)'

    def get_color_label(self):
        return self.scaleText

    def get_max_datasets(self):
        """Spectrogram only handles 1 at a time"""
        return 1

    def is_image(self):
        """This plot is image type"""
        return True

    def freq_is_y(self):
        """This plot puts frequency on the y-axis of the image"""
        return True

    def get_title(self):
        """Start of default super title, first channel is appended to it"""
        return 'Spectrogram: '

    def gen_plot(self, args):
        """Generate the plot from time series and arguments"""
        self.is_freq_plot = True

        from numpy import percentile

        secpfft = 1
        if args.secpfft:
            secpfft = float(args.secpfft)
        ovlp_frac = 0.5
        if args.overlap:
            ovlp_frac = float(args.overlap)
        self.secpfft = secpfft
        self.overlap = ovlp_frac

        ovlp_sec = secpfft*ovlp_frac
        nfft = self.dur/(secpfft - ovlp_sec)
        fft_per_stride = int(nfft/(self.width * 0.8))
        stride_sec = fft_per_stride * (secpfft - ovlp_sec) + secpfft - 1
        stride_sec = max(2*secpfft, stride_sec)
        fs = self.timeseries[0].sample_rate.value

        # based on the number of FFT calculations per pixel
        # in output image choose between
        # high time resolution (spectrogram2) and high SNR (spectrogram)
        if fft_per_stride > 3:
            specgram = self.timeseries[0].spectrogram(stride_sec,
                                                      fftlength=secpfft,
                                                      overlap=ovlp_sec)
            self.log(3, ('Spectrogram calc, stride: %.2fs, fftlength: %.2f, '
                         'overlap: %.2f, #fft: %d' %
                         (stride_sec, secpfft, ovlp_sec, nfft)))
        else:
            specgram = self.timeseries[0].spectrogram2(fftlength=secpfft,
                                                       overlap=ovlp_sec)
            self.log(3, ('HR-Spectrogram calc, stride: %.2fs, fftlength: %.2f,'
                         ' overlap: %.2f, #fft: %d' %
                         (stride_sec, secpfft, ovlp_sec, nfft)))
        specgram = specgram ** (1/2.)   # ASD

        norm = False
        if args.norm:
            specgram = specgram.ratio('median')
            norm = True
        # save if we're interactive
        self.result = specgram

        # set default frequency limits
        self.fmax = fs / 2.
        self.fmin = 1 / secpfft

        # default time axis
        self.xmin = self.timeseries[0].times.value.min()
        self.xmax = self.timeseries[0].times.value.max()

        # set intensity (color) limits
<<<<<<< HEAD
        if arg_list.imin:
            lo = float(arg_list.imin)
        elif arg_list.nopct:
=======
        if args.imin:
            lo = float(args.imin)
        elif args.nopct:
>>>>>>> 969e83ee
            lo = specgram.min()
            lo = lo.value
        else:
            lo = .01

<<<<<<< HEAD
        if norm or arg_list.nopct:
=======
        if norm or args.nopct:
>>>>>>> 969e83ee
            imin = lo
        else:
            imin = percentile(specgram, lo)

<<<<<<< HEAD
        if arg_list.imax:
            up = float(arg_list.imax)
        elif arg_list.nopct:
=======
        if args.imax:
            up = float(args.imax)
        elif args.nopct:
>>>>>>> 969e83ee
            up = specgram.max()
            up = up.value
        else:
            up = 100
        if args.nopct:
            imax = up
        else:
            imax = percentile(specgram, up)

        self.log(3, 'Intensity (colorbar) limits %.3g - %.3g' %
                 (imin, imax))

<<<<<<< HEAD
=======
        pltargs=dict()
        if args.cmap:
            pltargs['cmap'] = args.cmap

        pltargs['vmin'] = imin
        pltargs['vmax'] = imax

>>>>>>> 969e83ee
        if norm:
            pltargs['norm'] = 'log'
            self.scaleText = 'Normalized to median'
        elif args.lincolors:
            self.scaleText = r'ASD $\left( \frac{\mathrm{Counts}}' \
                             r'{\sqrt{\mathrm{Hz}}}\right)$'
        else:
            pltargs['norm'] = 'log'
            self.scaleText = r'$ASD \left(\frac{\mathrm{Counts}}' \
                             r'{\sqrt{\mathrm{Hz}}}\right)$'

        self.plot = specgram.plot(**pltargs)
        # pass the image limits back to the annotater
        self.imin = imin
        self.imax = imax
        return<|MERGE_RESOLUTION|>--- conflicted
+++ resolved
@@ -121,38 +121,22 @@
         self.xmax = self.timeseries[0].times.value.max()
 
         # set intensity (color) limits
-<<<<<<< HEAD
-        if arg_list.imin:
-            lo = float(arg_list.imin)
-        elif arg_list.nopct:
-=======
         if args.imin:
             lo = float(args.imin)
         elif args.nopct:
->>>>>>> 969e83ee
             lo = specgram.min()
             lo = lo.value
         else:
             lo = .01
 
-<<<<<<< HEAD
-        if norm or arg_list.nopct:
-=======
         if norm or args.nopct:
->>>>>>> 969e83ee
             imin = lo
         else:
             imin = percentile(specgram, lo)
 
-<<<<<<< HEAD
-        if arg_list.imax:
-            up = float(arg_list.imax)
-        elif arg_list.nopct:
-=======
         if args.imax:
             up = float(args.imax)
         elif args.nopct:
->>>>>>> 969e83ee
             up = specgram.max()
             up = up.value
         else:
@@ -165,8 +149,6 @@
         self.log(3, 'Intensity (colorbar) limits %.3g - %.3g' %
                  (imin, imax))
 
-<<<<<<< HEAD
-=======
         pltargs=dict()
         if args.cmap:
             pltargs['cmap'] = args.cmap
@@ -174,7 +156,6 @@
         pltargs['vmin'] = imin
         pltargs['vmax'] = imax
 
->>>>>>> 969e83ee
         if norm:
             pltargs['norm'] = 'log'
             self.scaleText = 'Normalized to median'
