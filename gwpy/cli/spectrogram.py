--- conflicted
+++ resolved
@@ -19,11 +19,7 @@
 # along with GWpy.  If not, see <http://www.gnu.org/licenses/>.
 #
 
-<<<<<<< HEAD
 """ Spectrogram plots
-=======
-"""Coherence plots
->>>>>>> b183e1e5
 """
 
 from .cliproduct import CliProduct
@@ -79,14 +75,9 @@
         """
         return 'Spectrogram: '
 
-<<<<<<< HEAD
-    def gen_plot(self, args):
-        """Generate the plot from time series and arguments"""
-=======
     def gen_plot(self, arg_list):
         """Generate the plot from time series and arguments
         """
->>>>>>> b183e1e5
         self.is_freq_plot = True
 
         from numpy import percentile
