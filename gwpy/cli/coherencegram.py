#!/usr/bin/env python
# -*- coding: utf-8 -*-

# Copyright (C) Joseph Areeda (2015)
#
# This file is part of GWpy.
#
# GWpy is free software: you can redistribute it and/or modify
# it under the terms of the GNU General Public License as published by
# the Free Software Foundation, either version 3 of the License, or
# (at your option) any later version.
#
# GWpy is distributed in the hope that it will be useful,
# but WITHOUT ANY WARRANTY; without even the implied warranty of
# MERCHANTABILITY or FITNESS FOR A PARTICULAR PURPOSE.  See the
# GNU General Public License for more details.
#
# You should have received a copy of the GNU General Public License
# along with GWpy.  If not, see <http://www.gnu.org/licenses/>.
#

"""Coherence plots
"""

from numpy import percentile

from .cliproduct import CliProduct

__author__ = 'Joseph Areeda <joseph.areeda@ligo.org>'


class Coherencegram(CliProduct):
    """Derived class to implement the coherence-spectrogram
    """

    def get_action(self):
        """Return the string used as "action" on command line.
        """
        return 'coherencegram'

    def init_cli(self, parser):
        """Set up the argument list for this product
        """
        self.arg_chan2(parser)
        self.arg_freq2(parser)
        self.arg_ax_linx(parser)
        self.arg_ax_ylf(parser)
        self.arg_ax_intlin(parser)
        self.arg_imag(parser)
        self.arg_plot(parser)

    def get_max_datasets(self):
        """Coherencegram only handles 1 set of 2 at a time
        """
        return 2

    def get_min_datasets(self):
        """Coherence requires 2 datasets to calculate
        """
        return 2

    def is_image(self):
        """This plot is image type
        """
        return True

    def freq_is_y(self):
        """This plot puts frequency on the y-axis of the image
        """
        return True

    def get_ylabel(self, args):
        """Text for y-axis label
        """
        return 'Frequency (Hz)'

    def get_title(self):
        """Start of default super title, first channel is appended to it
        """
        return "Coherence spectrogram: "

    def get_color_label(self):
        return self.scale_text

    def get_sup_title(self):
        """We want both channels in the title
        """
        sup = self.get_title() + self.timeseries[0].channel.name
        sup += " vs. " + self.timeseries[1].channel.name
        return sup

<<<<<<< HEAD
    def gen_plot(self, args):
        """Generate the plot from time series and arguments"""
=======
    def gen_plot(self, arg_list):
        """Generate the plot from time series and arguments
        """
>>>>>>> b183e1e5
        self.is_freq_plot = True

        secpfft = 0.5
        if args.secpfft:
            secpfft = float(args.secpfft)
        ovlp_frac = 0.9
        if args.overlap:
            ovlp_frac = float(args.overlap)
        self.secpfft = secpfft
        self.overlap = ovlp_frac

        ovlap_sec = secpfft*ovlp_frac
        stride = int(self.dur/(self.width * 0.8))

        stride = max(stride, secpfft+(1-ovlp_frac)*32)
        stride = max(stride, secpfft*2)

        coh = self.timeseries[0].coherence_spectrogram(
            self.timeseries[1], stride, fftlength=secpfft, overlap=ovlap_sec)
        norm = False
        if args.norm:
            coh = coh.ratio('mean')
            norm = True

        # set default frequency limits
        self.fmax = coh.band[1]
        self.fmin = 1 / secpfft

        # default time axis
        self.xmin = self.timeseries[0].times.value.min()
        self.xmax = self.timeseries[0].times.value.max()

        # set intensity (color) limits
        if args.imin:
            lo = float(args.imin)
        elif norm:
            lo = 0.5
        else:
            lo = 0.01
        if norm or args.nopct:
            imin = lo
        else:
            imin = percentile(coh, lo*100)

        if args.imax:
            up = float(args.imax)
        elif norm:
            up = 2
        else:
            up = 100
        if norm or args.nopct:
            imax = up
        else:
            imax = percentile(coh, up)

        pltargs = dict()
        if args.cmap:
            pltargs['cmap'] = args.cmap

        pltargs['vmin'] = imin
        pltargs['vmax'] = imax

        # plot the thing
        if norm:
            self.scale_text = 'Normalized to mean'
        elif args.logcolors:
            pltargs['norm'] = 'log'
            self.scale_text = r'log_10 Coherence'
        else:
            self.scale_text = r'Coherence'

        self.plot = coh.plot(**pltargs)
        self.result = coh

        # pass the scaling to the annotater
        self.imin = imin
        self.imax = imax<|MERGE_RESOLUTION|>--- conflicted
+++ resolved
@@ -89,14 +89,9 @@
         sup += " vs. " + self.timeseries[1].channel.name
         return sup
 
-<<<<<<< HEAD
-    def gen_plot(self, args):
-        """Generate the plot from time series and arguments"""
-=======
     def gen_plot(self, arg_list):
         """Generate the plot from time series and arguments
         """
->>>>>>> b183e1e5
         self.is_freq_plot = True
 
         secpfft = 0.5
