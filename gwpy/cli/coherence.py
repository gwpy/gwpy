--- conflicted
+++ resolved
@@ -118,34 +118,6 @@
                 else:
                     for idxp in range(0, len(time_group)):
                         next_ts = time_group[idxp]
-<<<<<<< HEAD
-
-                        if numpy.min(self.timeseries[next_ts]) == \
-                                numpy.max(self.timeseries[next_ts]):
-                            print 'Channel %s at %d has min=max, coherence ' \
-                                  'with this channel will not be calculated' \
-                                  % self.timeseries[next_ts].channel.name, \
-                                self.timeseries[next_ts].epoch.gps
-                        else:
-                            maxfs = max(maxfs,
-                                        self.timeseries[next_ts].sample_rate)
-                            # calculate and plot the first pair,
-                            # note the first channel is the reference channel
-                            snd_ts = self.timeseries[next_ts]
-                            coh = self.timeseries[ref_idx].\
-                                coherence(snd_ts, fftlength=fftlen,
-                                          overlap=ovlap_frac*fftlen)
-
-                            legend_text = self.timeseries[next_ts].channel.name
-                            if len(self.start_list) > 1:
-                                legend_text += ", %s" % snd_ts.epoch.gps
-                            coh.name = legend_text
-
-                            # coh2 = 1 / (1-coh) : how to implement alt scaler
-
-                            if not cohs:
-                                self.plot = coh.plot()
-=======
                         if next_ts != ref_idx:
                             if numpy.min(self.timeseries[next_ts]) == \
                                     numpy.max(self.timeseries[next_ts]):
@@ -153,8 +125,7 @@
                                       'coherence with this channel will not ' \
                                       'be calculated' \
                                       % self.timeseries[next_ts].channel.name,\
-                                    self.timeseries[next_ts].times.epoch.gps
->>>>>>> e1678d39
+                                    self.timeseries[next_ts].epoch.gps
                             else:
                                 maxfs = max(maxfs,
                                             self.timeseries[next_ts].
