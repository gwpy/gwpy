--- conflicted
+++ resolved
@@ -21,24 +21,24 @@
 
 from __future__ import print_function
 
+import gzip
 import os
 import tempfile
 import sys
 
-<<<<<<< HEAD
-=======
 from six import PY2
 
 import numpy
 
->>>>>>> b8bc0e3c
 import pytest
 
 from gwpy.io import (cache as io_cache,
                      datafind as io_datafind,
                      gwf as io_gwf,
                      kerberos as io_kerberos,
-                     nds2 as io_nds2)
+                     nds2 as io_nds2,
+                     ligolw as io_ligolw,
+                     utils as io_utils)
 from gwpy.segments import (Segment, SegmentList)
 
 import utils
@@ -430,6 +430,58 @@
         assert io_gwf.channel_in_frame('L1:LDAS-STRAIN', TEST_GWF_FILE) is True
         assert io_gwf.channel_in_frame('X1:NOT-IN_FRAME',
                                        TEST_GWF_FILE) is False
+
+
+# -- gwpy.io.ligolw -----------------------------------------------------------
+
+class TestIoLigolw(object):
+    """Tests for :mod:`gwpy.io.ligolw`
+
+    Here we only test the utilties, rather than the read/write functions,
+    which are tested extensively via other modules (e.g. test_tables.py)
+    """
+    @utils.skip_missing_dependency('glue.ligolw.lsctables')  # check for LAL
+    def test_open_xmldoc(self):
+        from glue.ligolw.ligolw import (Document, LIGO_LW)
+        assert isinstance(io_ligolw.open_xmldoc(tempfile.mktemp()), Document)
+        with tempfile.TemporaryFile(mode='w') as f:
+            xmldoc = Document()
+            xmldoc.appendChild(LIGO_LW())
+            xmldoc.write(f)
+            f.seek(0)
+            assert isinstance(io_ligolw.open_xmldoc(f), Document)
+
+    @utils.skip_missing_dependency('glue.ligolw')
+    def test_get_ligolw_element(self):
+        from glue.ligolw.ligolw import (Document, LIGO_LW)
+        xmldoc = Document()
+        llw = xmldoc.appendChild(LIGO_LW())
+        assert io_ligolw.get_ligolw_element(llw) is llw
+        assert io_ligolw.get_ligolw_element(xmldoc) is llw
+        with pytest.raises(ValueError):
+            io_ligolw.get_ligolw_element(Document())
+
+    @utils.skip_missing_dependency('glue.ligolw.lsctables')  # check for LAL
+    def test_list_tables(self):
+        from glue.ligolw import lsctables
+        from glue.ligolw.ligolw import (Document, LIGO_LW)
+
+        # build dummy document with two tables
+        xmldoc = Document()
+        llw = xmldoc.appendChild(LIGO_LW())
+        tables = [lsctables.New(lsctables.ProcessTable),
+                  lsctables.New(lsctables.SnglRingdownTable)]
+        names = [t.TableName(t.Name) for t in tables]
+        [llw.appendChild(t) for t in tables]  # add tables to xmldoc
+
+        # check that tables are listed properly
+        assert io_ligolw.list_tables(xmldoc) == names
+
+        # check that we can list from files
+        with tempfile.NamedTemporaryFile(mode='w') as f:
+            xmldoc.write(f)
+            f.seek(0)
+            assert io_ligolw.list_tables(f) == names
 
 
 # -- gwpy.io.datafind ---------------------------------------------------------
@@ -520,15 +572,18 @@
 
 def mock_popen_return(popen, out='', err='', returncode=0):
     mocked_p = mock.Mock()
+    mocked_p.__enter__ = mock.Mock(return_value=mocked_p)
+    mocked_p.__exit__ = mock.Mock(return_value=None)
     mocked_p.configure_mock(**{
         'communicate.return_value': (out, err),
+        'poll.return_value': returncode,
         'returncode': returncode,
     })
     popen.return_value = mocked_p
 
 
 class TestIoKerberos(object):
-    @mock.patch('gwpy.io.kerberos.Popen')
+    @mock.patch('subprocess.Popen')
     def test_parse_keytab(self, mocked_popen):
         mock_popen_return(mocked_popen, out=KLIST)
 
@@ -543,7 +598,7 @@
             io_kerberos.parse_keytab('test.keytab')
 
     @mock.patch('gwpy.io.kerberos.which', return_value='/bin/kinit')
-    @mock.patch('gwpy.io.kerberos.Popen')
+    @mock.patch('subprocess.Popen')
     @mock.patch('getpass.getpass', return_value='test')
     @mock.patch('gwpy.io.kerberos.input', return_value='rainer.weiss')
     def test_kinit(self, raw_input_, getpass, mocked_popen, which, capsys):
@@ -594,4 +649,41 @@
         io_kerberos.kinit(krb5ccname='/test_cc.krb5')
         popen_kwargs['env'] = {'KRB5CCNAME': '/test_cc.krb5'}
         mocked_popen.assert_called_with(
-            ['/bin/kinit', 'rainer.weiss@LIGO.ORG'], **popen_kwargs)+            ['/bin/kinit', 'rainer.weiss@LIGO.ORG'], **popen_kwargs)
+
+
+# -- gwpy.io.utils ------------------------------------------------------------
+
+class TestIoUtils(object):
+    def test_gopen(self):
+        # test simple use
+        try:
+            with tempfile.NamedTemporaryFile(delete=False, mode='w') as f:
+                f.write('blah blah blah')
+            f2 = io_utils.gopen(f.name)
+            assert f2.read() == 'blah blah blah'
+        finally:
+            if os.path.isfile(f.name):
+                os.remove(f.name)
+
+        # test gzip file (with and without extension)
+        for suffix in ('.txt.gz', ''):
+            try:
+                fn = tempfile.mktemp(suffix=suffix)
+                text = 'blah blah blah' if PY2 else b'blah blah blah'
+                with gzip.open(fn, 'wb') as f:
+                    f.write(text)
+                f2 = io_utils.gopen(fn, mode='rb')
+                assert isinstance(f2, gzip.GzipFile)
+                assert f2.read() == text
+            finally:
+                if os.path.isfile(fn):
+                    os.remove(f.name)
+
+    def test_identify_factory(self):
+        id_func = io_utils.identify_factory('.blah', '.blah2')
+        assert id_func(None, None, None) is False
+        assert id_func(None, 'test.txt', None) is False
+        assert id_func(None, 'test.blah', None) is True
+        assert id_func(None, 'test.blah2', None) is True
+        assert id_func(None, 'test.blah2x', None) is False