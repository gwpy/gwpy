# -*- coding: utf-8 -*-
# Copyright (C) Duncan Macleod (2016)
#
# This file is part of GWpy.
#
# GWpy is free software: you can redistribute it and/or modify
# it under the terms of the GNU General Public License as published by
# the Free Software Foundation, either version 3 of the License, or
# (at your option) any later version.
#
# GWpy is distributed in the hope that it will be useful,
# but WITHOUT ANY WARRANTY; without even the implied warranty of
# MERCHANTABILITY or FITNESS FOR A PARTICULAR PURPOSE.  See the
# GNU General Public License for more details.
#
# You should have received a copy of the GNU General Public License
# along with GWpy.  If not, see <http://www.gnu.org/licenses/>.

"""Python implementation of the tiled Q-transform scan.

This is a re-implementation of the original Q-transform scan from the Omega
pipeline, all credits for the original algorithm go to its
authors.
"""

from __future__ import division

import warnings
from math import (log, ceil, pi, isinf, exp)

from six.moves import xrange

import numpy
from numpy import fft as npfft

from ..timeseries import TimeSeries

__author__ = 'Duncan Macleod <duncan.macleod@ligo.org>'
__credits__ = 'Scott Coughlin <scott.coughlin@ligo.org>'
__all__ = ['QTiling', 'QPlane', 'QTile']


class QObject(object):
    """Base class for Q-transform objects

    This object exists just to provide basic methods for all other
    Q-transform objects.
    """
    def __init__(self, duration, sampling, mismatch=.2):
        self.duration = float(duration)
        self.sampling = float(sampling)
        self.mismatch = float(mismatch)

    @property
    def deltam(self):
        """Fractional mismatch between neighbouring tiles

        :type: `float`
        """
        return 2 * (self.mismatch / 3.) ** (1/2.)


class QBase(QObject):
    """Base class for Q-transform objects with fixed Q

    This class just provides a property for Q-prime = Q / sqrt(11)
    """
    def __init__(self, q, duration, sampling, mismatch=.2):
        super(QBase, self).__init__(duration, sampling, mismatch=mismatch)
        self.q = float(q)

    @property
    def qprime(self):
        """Normalized Q `(q/sqrt(11))`
        """
        return self.q / 11**(1/2.)


class QTiling(QObject):
    """Iterable constructor of `QPlane` objects

    For a given Q-range, each of the resulting `QPlane` objects can
    be iterated over.

    Parameters
    ----------
    duration : `float`
        the duration of the data to be Q-transformed
    qrange : `tuple` of `float`
        `(low, high)` pair of Q extrema
    frange : `tuple` of `float`
        `(low, high)` pair of frequency extrema
    sampling : `float`
        sampling rate (in Hertz) of data to be Q-transformed
    mismatch : `float`
        maximum fractional mismatch between neighbouring tiles
    """
    def __init__(self, duration, sampling,
                 qrange=(4, 64), frange=(0, numpy.inf), mismatch=.2):
        super(QTiling, self).__init__(duration, sampling, mismatch=mismatch)
        self.qrange = (float(qrange[0]), float(qrange[1]))
        self.frange = [float(frange[0]), float(frange[1])]

        qs = list(self._iter_qs())
        if self.frange[0] == 0:  # set non-zero lower frequency
            self.frange[0] = 50 * max(qs) / (2 * pi * self.duration)
<<<<<<< HEAD
        tfr = self.sampling / 2 / (1 + 11**(1/2.) / min(qs))
        if self.frange[1] > tfr:  # set non-infinite upper frequency
            self.frange[1] = tfr
=======
        maxf = self.sampling / 2 / (1 + 11**(1/2.) / min(qs))
        if isinf(self.frange[1]):
            self.frange[1] = maxf
        elif self.frange[1] > maxf:  # truncate upper frequency to maximum
            warnings.warn('upper frequency of %.2f is too high for the given '
                          'Q range, resetting to %.2f'
                          % (self.frange[1], maxf))
            self.frange[1] = maxf
>>>>>>> 5ac6b976

    @property
    def qs(self):
        """Array of Q values for this `QTiling`

        :type: `numpy.ndarray`
        """
        return numpy.array(list(self._iter_qs()))

    def _iter_qs(self):
        """Iterate over the Q values
        """
        # work out how many Qs we need
        cumum = log(self.qrange[1] / self.qrange[0]) / 2**(1/2.)
        nplanes = int(max(ceil(cumum / self.deltam), 1))
        dq = cumum / nplanes
        for i in xrange(nplanes):
            yield self.qrange[0] * exp(2**(1/2.) * dq * (i + .5))
        raise StopIteration()

    def __iter__(self):
        """Iterate over this `QTiling`

        Yields a `QPlane` at each Q value
        """
        for q in self._iter_qs():
            yield QPlane(q, self.frange, self.duration, self.sampling,
                         mismatch=self.mismatch)
        raise StopIteration()


class QPlane(QBase):
    """Iterable representation of a Q-transform plane

    For a given Q, an array of frequencies can be iterated over, yielding
    a `QTile` each time.

    Parameters
    ----------
    q : `float`
        the Q-value for this plane
    frange : `tuple` of `float`
        `(low, high)` range of frequencies for this plane
    duration : `float`
        the duration of the data to be Q-transformed
    sampling : `float`
        sampling rate (in Hertz) of data to be Q-transformed
    mismatch : `float`
        maximum fractional mismatch between neighbouring tiles
    """
    def __init__(self, q, frange, duration, sampling, mismatch=.2):
        super(QPlane, self).__init__(q, duration, sampling, mismatch=mismatch)
        self.frange = [float(frange[0]), float(frange[1])]

        if self.frange[0] == 0:  # set non-zero lower frequency
            self.frange[0] = 50 * self.q / (2 * pi * self.duration)
        if isinf(self.frange[1]):  # set non-infinite upper frequency
            self.frange[1] = self.sampling / 2 / (1 + 1/self.qprime)

    def __iter__(self):
        """Iterate over this `QPlane`

        Yields a `QTile` at each frequency
        """
        # for each frequency, yield a QTile
        for f in self._iter_frequencies():
            yield QTile(self.q, f, self.duration, self.sampling,
                        mismatch=self.mismatch)
        raise StopIteration()

    def _iter_frequencies(self):
        """Iterate over the frequencies of this `QPlane`
        """
        # work out how many frequencies we need
        minf, maxf = self.frange
        fcum_mismatch = log(maxf / minf) * (2 + self.q**2)**(1/2.) / 2.
        nfreq = int(max(1, ceil(fcum_mismatch / self.deltam)))
        fstep = fcum_mismatch / nfreq
        fstepmin = 1 / self.duration
        # for each frequency, yield a QTile
        for i in xrange(nfreq):
            yield (minf *
                   exp(2 / (2 + self.q**2)**(1/2.) * (i + .5) * fstep) //
                   fstepmin * fstepmin)
        raise StopIteration()

    @property
    def frequencies(self):
        """Array of central frequencies for this `QPlane`

        :type: `numpy.ndarray`
        """
        return numpy.array(list(self._iter_frequencies()))

    @property
    def farray(self):
        """Array of frequencies for the lower-edge of each frequency bin

        :type: `numpy.ndarray`
        """
        f = self.frequencies
        bandwidths = 2 * pi ** (1/2.) * f / self.q
        return f - bandwidths / 2.

    def transform(self, fseries, normalized=True, epoch=None):
        """Calculate the energy `TimeSeries` for the given fseries

        Parameters
        ----------
        fseries : `~gwpy.frequencyseries.FrequencySeries`
            the complex FFT of a time-series data set
        normalized : `bool`, optional
            normalize the energy of the output, if `False` the output
            is the complex `~numpy.fft.ifft` output of the Q-tranform
        epoch : `~gwpy.time.LIGOTimeGPS`, `float`, optional
            the epoch of these data, only used for metadata in the output
            `TimeSeries`, and not requires if the input `fseries` has the
            epoch populated.

        Returns
        -------
        frequencies : `numpy.ndarray`
            array of frequencies for this `QPlane`
        transforms : `list` of `~gwpy.timeseries.TimeSeries`
            the complex energies of the Q-transform of the input `fseries`
            at each frequency

        See Also
        --------
        QTile.transform
            for details on the transform for a single `(Q, frequency)` tile
        """
        out = []
        for qtile in self:
            # get energy from transform
            out.append(qtile.transform(fseries, normalized=normalized,
                                       epoch=epoch))
        return self.frequencies, out


class QTile(QBase):
    """Representation of a tile with fixed Q and frequency
    """
    def __init__(self, q, frequency, duration, sampling, mismatch=.2):
        super(QTile, self).__init__(q, duration, sampling, mismatch=mismatch)
        self.frequency = frequency

    @property
    def bandwidth(self):
        """The bandwidth for tiles in this row

        :type: `float`
        """
        return 2 * pi ** (1/2.) * self.frequency / self.q

    @property
    def ntiles(self):
        """The number of tiles in this row

        :type: `int`
        """
        tcum_mismatch = self.duration * 2 * pi * self.frequency / self.q
        return next_power_of_two(tcum_mismatch / self.deltam)

    @property
    def windowsize(self):
        """The size of the frequency-domain window for this row

        :type: `int`
        """
        return 2 * int(self.frequency / self.qprime * self.duration) + 1

    def _get_indices(self):
        half = int((self.windowsize - 1) / 2)
        return numpy.arange(-half, half + 1)

    def get_window(self):
        """Generate the bi-square window for this row

        Returns
        -------
        window : `numpy.ndarray`
        """
        # real frequencies
        wfrequencies = self._get_indices() / self.duration
        # dimensionless frequencies
        xfrequencies = wfrequencies * self.qprime / self.frequency
        # normalize and generate bi-square window
        norm = self.ntiles / (self.duration * self.sampling) * (
            315 * self.qprime / (128 * self.frequency)) ** (1/2.)
        return (1 - xfrequencies ** 2) ** 2 * norm

    def get_data_indices(self):
        """Returns the index array of interesting frequencies for this row
        """
        return numpy.round(self._get_indices() + 1 +
                           self.frequency * self.duration).astype(int)

    @property
    def padding(self):
        """The `(left, right)` padding required for the IFFT

        :type: `tuple` of `int`
        """
        pad = self.ntiles - self.windowsize
        return (int((pad - 1)/2.), int((pad + 1)/2.))

    def transform(self, fseries, normalized=True, epoch=None):
        """Calculate the energy `TimeSeries` for the given fseries

        Parameters
        ----------
        fseries : `~gwpy.frequencyseries.FrequencySeries`
            the complex FFT of a time-series data set
        normalized : `bool`, optional
            normalize the energy of the output, if `False` the output
            is the complex `~numpy.fft.ifft` output of the Q-tranform
        epoch : `~gwpy.time.LIGOTimeGPS`, `float`, optional
            the epoch of these data, only used for metadata in the output
            `TimeSeries`, and not requires if the input `fseries` has the
            epoch populated.

        Returns
        -------
        energy : `~gwpy.timeseries.TimeSeries`
            a `TimeSeries` of the complex energy from the Q-transform of
            this tile against the data. Basically just the raw output
            of the :meth:`~numpy.fft.ifft`
        """
        windowed = fseries[self.get_data_indices()] * self.get_window()
        # pad data, move negative frequencies to the end, and IFFT
        padded = numpy.pad(windowed, self.padding, mode='constant')
        wenergy = npfft.ifftshift(padded)
        # return a `TimeSeries`
        if epoch is None:
            epoch = fseries.epoch
        tdenergy = npfft.ifft(wenergy)
        cenergy = TimeSeries(tdenergy, x0=epoch,
                             dx=self.duration/tdenergy.size, copy=False)
        if normalized:
            energy = type(cenergy)(
                cenergy.value.real ** 2. + cenergy.value.imag ** 2.,
                x0=cenergy.x0, dx=cenergy.dx, copy=False)
            meanenergy = energy.mean()
            return energy / meanenergy
        else:
            return cenergy


def next_power_of_two(x):
    """Return the smallest power of two greater than or equal to `x`
    """
    return 2**(ceil(log(x, 2)))<|MERGE_RESOLUTION|>--- conflicted
+++ resolved
@@ -104,11 +104,6 @@
         qs = list(self._iter_qs())
         if self.frange[0] == 0:  # set non-zero lower frequency
             self.frange[0] = 50 * max(qs) / (2 * pi * self.duration)
-<<<<<<< HEAD
-        tfr = self.sampling / 2 / (1 + 11**(1/2.) / min(qs))
-        if self.frange[1] > tfr:  # set non-infinite upper frequency
-            self.frange[1] = tfr
-=======
         maxf = self.sampling / 2 / (1 + 11**(1/2.) / min(qs))
         if isinf(self.frange[1]):
             self.frange[1] = maxf
@@ -117,7 +112,6 @@
                           'Q range, resetting to %.2f'
                           % (self.frange[1], maxf))
             self.frange[1] = maxf
->>>>>>> 5ac6b976
 
     @property
     def qs(self):
